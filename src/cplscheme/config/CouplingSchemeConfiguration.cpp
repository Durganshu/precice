--- conflicted
+++ resolved
@@ -278,12 +278,8 @@
     }
     _meshConfig->addNeededMesh(nameParticipantFrom, nameMesh);
     _meshConfig->addNeededMesh(nameParticipantTo, nameMesh);
-    _config.exchanges.push_back(boost::make_tuple(exchangeData,
-<<<<<<< HEAD
-                    exchangeMesh, nameParticipant, initialize));
-=======
+    _config.exchanges.push_back(boost::make_tuple(exchangeData, exchangeMesh,
                   nameParticipantFrom,nameParticipantTo, initialize));
->>>>>>> ad7bf6a3
   }
   else if (tag.getName() == TAG_MAX_ITERATIONS){
     assertion(_config.type == VALUE_SERIAL_IMPLICIT || _config.type == VALUE_PARALLEL_IMPLICIT
@@ -940,16 +936,9 @@
   using boost::get;
   foreach (const Config::Exchange& tuple, _config.exchanges){
     mesh::PtrData data = get<0>(tuple);
-<<<<<<< HEAD
     mesh::PtrMesh mesh = get<1>(tuple);
     const std::string& from = get<2>(tuple);
-    if (from.compare(_config.participant) && from.compare(_config.secondParticipant)){
-      throw std::string("Participant \"" + from + "\" is not configured for coupling scheme");
-    }
-
-=======
-    const std::string& from = get<1>(tuple);
-    const std::string& to = get<2>(tuple);
+    const std::string& to = get<3>(tuple);
 
     preciceCheck(to != from,"addDataToBeExchanged()",
         "You cannot define an exchange from and to the same participant");
@@ -962,18 +951,12 @@
       throw std::string("Participant \"" + to + "\" is not configured for coupling scheme");
     }
 
->>>>>>> ad7bf6a3
-    bool initialize = get<3>(tuple);
+    bool initialize = get<4>(tuple);
     if (from == accessor){
       scheme.addDataToSend(data, mesh, initialize);
     }
-<<<<<<< HEAD
-    else {
+    else if(to == accessor){
       scheme.addDataToReceive(data, mesh, initialize);
-=======
-    else if(to == accessor){
-      scheme.addDataToReceive(data, initialize);
->>>>>>> ad7bf6a3
     }
     else{
       assertion(_config.type == VALUE_MULTI);
@@ -991,8 +974,9 @@
   using boost::get;
   foreach (const Config::Exchange& tuple, _config.exchanges){
     mesh::PtrData data = get<0>(tuple);
-    const std::string& from = get<1>(tuple);
-    const std::string& to = get<2>(tuple);
+    mesh::PtrMesh mesh = get<1>(tuple);
+    const std::string& from = get<2>(tuple);
+    const std::string& to  = get<3>(tuple);
 
     if (not(utils::contained(from, _config.participants) || from == _config.controller)){
       throw std::string("Participant \"" + from + "\" is not configured for coupling scheme");
@@ -1002,7 +986,7 @@
       throw std::string("Participant \"" + to + "\" is not configured for coupling scheme");
     }
 
-    bool initialize = get<3>(tuple);
+    bool initialize = get<4>(tuple);
     if (from == accessor){
       int index = 0;
       foreach(const std::string& participant, _config.participants){
@@ -1013,7 +997,7 @@
         index++;
       }
       assertion2(index < _config.participants.size(), index, _config.participants.size());
-      scheme.addDataToSend(data, initialize, index);
+      scheme.addDataToSend(data, mesh, initialize, index);
     }
     else {
       int index = 0;
@@ -1025,7 +1009,7 @@
         index++;
       }
       assertion2(index < _config.participants.size(), index, _config.participants.size());
-      scheme.addDataToReceive(data, initialize, index);
+      scheme.addDataToReceive(data, mesh, initialize, index);
     }
   }
 }
