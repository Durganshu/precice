--- conflicted
+++ resolved
@@ -1,154 +1,154 @@
 // Copyright (C) 2011 Technische Universitaet Muenchen
 // This file is part of the preCICE project. For conditions of distribution and
 // use, please see the license notice at http://www5.in.tum.de/wiki/index.php/PreCICE_License
-#ifndef PRECICE_CPLSCHEME_IMPLICITCOUPLINGSCHEME_HPP_
-#define PRECICE_CPLSCHEME_IMPLICITCOUPLINGSCHEME_HPP_
-
-#include "BaseCouplingScheme.hpp"
-#include "SharedPointer.hpp"
-#include "Constants.hpp"
-#include "impl/SharedPointer.hpp"
-#include "io/TXTTableWriter.hpp"
-#include "mesh/Vertex.hpp"
-#include "mesh/PropertyContainer.hpp"
-#include "mesh/Mesh.hpp"
-#include "tarch/logging/Log.h"
-#include "utils/Helpers.hpp"
-#include "tarch/la/DynamicColumnMatrix.h"
-#include "boost/tuple/tuple.hpp"
-
-namespace precice {
-  namespace cplscheme {
-    namespace tests {
-      class ImplicitCouplingSchemeTest;
-    }
-  }
-}
-
-// ----------------------------------------------------------- CLASS DEFINITION
-
-namespace precice {
-namespace cplscheme {
-
-/**
+#ifndef PRECICE_CPLSCHEME_IMPLICITCOUPLINGSCHEME_HPP_
+#define PRECICE_CPLSCHEME_IMPLICITCOUPLINGSCHEME_HPP_
+
+#include "BaseCouplingScheme.hpp"
+#include "SharedPointer.hpp"
+#include "Constants.hpp"
+#include "impl/SharedPointer.hpp"
+#include "io/TXTTableWriter.hpp"
+#include "mesh/Vertex.hpp"
+#include "mesh/PropertyContainer.hpp"
+#include "mesh/Mesh.hpp"
+#include "tarch/logging/Log.h"
+#include "utils/Helpers.hpp"
+#include "tarch/la/DynamicColumnMatrix.h"
+#include "boost/tuple/tuple.hpp"
+
+namespace precice {
+  namespace cplscheme {
+    namespace tests {
+      class ImplicitCouplingSchemeTest;
+    }
+  }
+}
+
+// ----------------------------------------------------------- CLASS DEFINITION
+
+namespace precice {
+namespace cplscheme {
+
+/**
  * @brief Coupling scheme with iterations per timestep to achieve strong solution.
- */
-class ImplicitCouplingScheme : public BaseCouplingScheme
-{
-public:
-
-  /**
-   * @brief Constructor.
-   *
-   * @param maxTime [IN] Simulation time limit, or UNDEFINED_TIME.
-   * @param maxTimesteps [IN] Simulation timestep limit, or UNDEFINED_TIMESTEPS.
-   * @param timestepLength [IN] Simulation timestep length.
-   * @param firstParticipant [IN] Name of participant starting simulation.
-   * @param secondParticipant [IN] Name of second participant in coupling.
-   * @param localParticipant [IN] Name of participant using this coupling scheme.
-   * @param communication [IN] Communication object for com. between participants.
-   * @param maxIterations [IN] Maximal iterations per coupling timestep.
-   * @param monitorIterations [IN] If true, a txt file monitoring iterations is
+ */
+class ImplicitCouplingScheme : public BaseCouplingScheme
+{
+public:
+
+  /**
+   * @brief Constructor.
+   *
+   * @param maxTime [IN] Simulation time limit, or UNDEFINED_TIME.
+   * @param maxTimesteps [IN] Simulation timestep limit, or UNDEFINED_TIMESTEPS.
+   * @param timestepLength [IN] Simulation timestep length.
+   * @param firstParticipant [IN] Name of participant starting simulation.
+   * @param secondParticipant [IN] Name of second participant in coupling.
+   * @param localParticipant [IN] Name of participant using this coupling scheme.
+   * @param communication [IN] Communication object for com. between participants.
+   * @param maxIterations [IN] Maximal iterations per coupling timestep.
+   * @param monitorIterations [IN] If true, a txt file monitoring iterations is
    *                          written.
-   */
-  ImplicitCouplingScheme (
-    double                maxTime,
-    int                   maxTimesteps,
-    double                timestepLength,
-    int                   validDigits,
-    const std::string&    firstParticipant,
-    const std::string&    secondParticipant,
-    const std::string&    localParticipant,
-    com::PtrCommunication communication,
-    int                   maxIterations,
-    constants::TimesteppingMethod dtMethod);
-
-  /**
+   */
+  ImplicitCouplingScheme (
+    double                maxTime,
+    int                   maxTimesteps,
+    double                timestepLength,
+    int                   validDigits,
+    const std::string&    firstParticipant,
+    const std::string&    secondParticipant,
+    const std::string&    localParticipant,
+    com::PtrCommunication communication,
+    int                   maxIterations,
+    constants::TimesteppingMethod dtMethod);
+
+  /**
    * @brief Destructor.
-   */
-  virtual ~ImplicitCouplingScheme();
-
-  /**
-   * @brief Sets order of predictor of interface values for first participant.
-   *
-   * The first participant in the implicit coupling scheme has to take some
-   * initial guess for the interface values computed by the second participant.
-   * In order to improve this initial guess, an extrapolation from previous
-   * timesteps can be performed.
-   *
-   * The standard predictor is of order zero, i.e., simply the converged values
-   * of the last timestep are taken as initial guess for the coupling iterations.
+   */
+  virtual ~ImplicitCouplingScheme();
+
+  /**
+   * @brief Sets order of predictor of interface values for first participant.
+   *
+   * The first participant in the implicit coupling scheme has to take some
+   * initial guess for the interface values computed by the second participant.
+   * In order to improve this initial guess, an extrapolation from previous
+   * timesteps can be performed.
+   *
+   * The standard predictor is of order zero, i.e., simply the converged values
+   * of the last timestep are taken as initial guess for the coupling iterations.
    * Currently, an order 1 predictor is implement besides that.
-   */
-  void setExtrapolationOrder ( int order );
-
-  /**
+   */
+  void setExtrapolationOrder ( int order );
+
+  /**
    * @brief Adds a measure to determine the convergence of coupling iterations.
-   */
-  void addConvergenceMeasure (
+   */
+  void addConvergenceMeasure (
     int                         dataID,
-    bool                        suffices,
-    impl::PtrConvergenceMeasure measure );
-
-  /**
+    bool                        suffices,
+    impl::PtrConvergenceMeasure measure );
+
+  /**
    * @brief Set a coupling iteration post-processing technique.
-   */
-  void setIterationPostProcessing ( impl::PtrPostProcessing postProcessing );
-
-  /**
+   */
+  void setIterationPostProcessing ( impl::PtrPostProcessing postProcessing );
+
+  /**
    * @brief Initializes the coupling scheme.
-   */
-  virtual void initialize (
-    double startTime,
-    int    startTimestep );
-
-  /**
-   * @brief Initializes data with written values.
-   *
-   * Preconditions:
-   * - initialize() has been called.
-   * - advance() has NOT yet been called.
-   */
-  virtual void initializeData();
-
-  /**
-   * @brief Adds newly computed time. Has to be called before every advance.
-   */
-  //void addComputedTime ( double timeToAdd );
-
-  /**
-   * @brief Advances within the coupling scheme (not necessarily in time).
-   *
-   * Preconditions:
-   * - initialize() has been called.
-   */
-  virtual void advance();
-
-  /**
+   */
+  virtual void initialize (
+    double startTime,
+    int    startTimestep );
+
+  /**
+   * @brief Initializes data with written values.
+   *
+   * Preconditions:
+   * - initialize() has been called.
+   * - advance() has NOT yet been called.
+   */
+  virtual void initializeData();
+
+  /**
+   * @brief Adds newly computed time. Has to be called before every advance.
+   */
+  //void addComputedTime ( double timeToAdd );
+
+  /**
+   * @brief Advances within the coupling scheme (not necessarily in time).
+   *
+   * Preconditions:
+   * - initialize() has been called.
+   */
+  virtual void advance();
+
+  /**
    * @brief Finalizes the coupling scheme.
-   */
-  virtual void finalize();
-
-  /*
-   * @brief returns list of all coupling partners
-   */
-  virtual std::vector<std::string> getCouplingPartners () const;
-
-  virtual void sendState (
-    com::PtrCommunication communication,
-    int                   rankReceiver );
-
-  virtual void receiveState (
-    com::PtrCommunication communication,
-    int                   rankSender );
-
-  virtual std::string printCouplingState() const;
+   */
+  virtual void finalize();
+
+  /*
+   * @brief returns list of all coupling partners
+   */
+  virtual std::vector<std::string> getCouplingPartners () const;
+
+  virtual void sendState (
+    com::PtrCommunication communication,
+    int                   rankReceiver );
+
+  virtual void receiveState (
+    com::PtrCommunication communication,
+    int                   rankSender );
+
+  virtual std::string printCouplingState() const;
 
   virtual void exportState(const std::string& filenamePrefix) const;
 
   virtual void importState(const std::string& filenamePrefix);
-
-protected: //TODO nur für funktionen erlaubt, nicht für member variablen
+
+protected:
 
   // @brief True, if local participant is the one starting the explicit scheme.
     bool _doesFirstStep;
@@ -156,65 +156,11 @@
   // @brief Communication device to the other coupling participant.
     com::PtrCommunication _communication;
 
-  // @brief Post-processing method to speedup iteration convergence.
-    impl::PtrPostProcessing _postProcessing;
-
-  // @brief Limit of iterations during one timestep.
-    int _maxIterations;
-
-  // @brief Number of iteration in current timestep.
-    int _iterationToPlot;
-    int _timestepToPlot;
-    double _timeToPlot;
-
-  // @brief Number of total iterations performed.
-    int _totalIterations;
-
   // @brief Responsible for monitoring iteration count over timesteps.
     io::TXTTableWriter _iterationsWriter;
 
-  // @brief Extrapolation order of coupling data for first iteration of every dt.
-    int _extrapolationOrder;
-
-  // @brief Determines, if the dt length is set received from the other participant
-    //TODO ins neue serialcoupling runter
-    bool _participantReceivesDt;
-
-  // @brief Determines, if the timestep length is set by the participant.
-    bool _participantSetsDt;
-
-  /**
-   * @brief Updates internal state of coupling scheme for next timestep.
-   */
-    void timestepCompleted();
-
-  /**
-   * @brief Sets up _dataStorage to store data values of last timestep.
-   *
-   * Every send data has an entry in _dataStorage. Every Entry is a vector
-   * of data values with length according to the total number of values on all
-   * meshes. The ordering of the data values corresponds to that in the meshes
-   * and the ordering of the meshes to that in _couplingData.
-   */
-    void setupDataMatrices(DataMap& data);
-
-    void setupConvergenceMeasures();
-
-    void newConvergenceMeasurements();
-
-  /**
-    * @brief Updates the convergence measurement of local send data.
-    */
-   bool measureConvergence();
-
-   void extrapolateData(DataMap& data);
-
-  /**
-     * @brief Initializes the txt writers for writing residuals, iterations, ...
-     */
-    void initializeTXTWriters();
-
-private:
+
+protected: //TODO nur für funktionen erlaubt, nicht für member variablen
 
   /**
    * @brief Holds relevant variables to perform a convergence measurement.
@@ -226,102 +172,99 @@
     bool suffices;
     impl::PtrConvergenceMeasure measure;
   };
-
-  typedef tarch::la::DynamicColumnMatrix<double> DataMatrix;
-
-  typedef tarch::la::DynamicVector<double> DataVector;
-
-  // @brief Logging device.
-  static tarch::logging::Log _log;
-
-  // @brief First participant name.
-  std::string _firstParticipant;
-
-  // @brief Second participant name.
-  std::string _secondParticipant;
-
-  // @brief Writes residuals to file.
-//  io::TXTTableWriter _residualWriterL1;
-//  io::TXT_communicationTableWriter _residualWriterL2;
-
-  // @brief Writes value amplification to file.
-//  io::TXTTableWriter _amplificationWriter;
+
+  typedef tarch::la::DynamicColumnMatrix<double> DataMatrix;
+
+  typedef tarch::la::DynamicVector<double> DataVector;
+
+  // @brief Logging device.
+  static tarch::logging::Log _log;
+
+  // @brief First participant name.
+  std::string _firstParticipant;
+
+  // @brief Second participant name.
+  std::string _secondParticipant;
+
+  // @brief Writes residuals to file.
+//  io::TXTTableWriter _residualWriterL1;
+//  io::TXT_communicationTableWriter _residualWriterL2;
+
+  // @brief Writes value amplification to file.
+//  io::TXTTableWriter _amplificationWriter;
 
   typedef boost::tuple<int,impl::PtrConvergenceMeasure> MeasureTuple;
-
+
   // @brief All convergence measures of coupling iterations.
   //
   // Before initialization, only dataID and measure variables are filled. Then,
-  // the data is fetched from send and receive data assigned to the cpl scheme.
-  std::vector<ConvergenceMeasure> _convergenceMeasures;
-
-<<<<<<< HEAD
-=======
-  // @brief Post-processing method to speedup iteration convergence.
-  impl::PtrPostProcessing _postProcessing;
-
-  // @brief Extrapolation order of coupling data for first iteration of every dt.
-  int _extrapolationOrder;
-
-  // @brief Limit of iterations during one timestep.
-  int _maxIterations;
-
-  // @brief Number of iteration in current timestep.
+  // the data is fetched from send and receive data assigned to the cpl scheme.
+  std::vector<ConvergenceMeasure> _convergenceMeasures;
+
+  // @brief Post-processing method to speedup iteration convergence.
+  impl::PtrPostProcessing _postProcessing;
+
+  // @brief Extrapolation order of coupling data for first iteration of every dt.
+  int _extrapolationOrder;
+
+  // @brief Limit of iterations during one timestep.
+  int _maxIterations;
+
+  // @brief Number of iteration in current timestep.
   int _iterationToPlot;
   int _timestepToPlot;
-  double _timeToPlot;
+  double _timeToPlot;
 
   // @brief Number of iterations in current timestep.
   int _iterations;
-
-  // @brief Number of total iterations performed.
-  int _totalIterations;
-
-  // @brief Determines, if the timestep length is set by the participant.
-  bool _participantSetsDt;
-
-  // @brief Determines, if the dt length is set received from the other participant
-  bool _participantReceivesDt;
-
-  /**
-   * @brief Initializes the txt writers for writing residuals, iterations, ...
-   */
-  void initializeTXTWriters();
-
-  /**
-   * @brief Sets up _dataStorage to store data values of last timestep.
-   *
-   * Every send data has an entry in _dataStorage. Every Entry is a vector
-   * of data values with length according to the total number of values on all
-   * meshes. The ordering of the data values corresponds to that in the meshes
+
+  // @brief Number of total iterations performed.
+  int _totalIterations;
+
+  // @brief Determines, if the timestep length is set by the participant.
+  bool _participantSetsDt;
+
+  // @brief Determines, if the dt length is set received from the other participant
+  bool _participantReceivesDt;
+
+  /**
+   * @brief Initializes the txt writers for writing residuals, iterations, ...
+   */
+  void initializeTXTWriters();
+
+  /**
+   * @brief Sets up _dataStorage to store data values of last timestep.
+   *
+   * Every send data has an entry in _dataStorage. Every Entry is a vector
+   * of data values with length according to the total number of values on all
+   * meshes. The ordering of the data values corresponds to that in the meshes
    * and the ordering of the meshes to that in _couplingData.
-   */
-  void setupDataMatrices();
-
-  void setupConvergenceMeasures();
-
-  void newConvergenceMeasurements();
-
-  /**
+   */
+  void setupDataMatrices(DataMap& data);
+
+  void setupConvergenceMeasures();
+
+  void newConvergenceMeasurements();
+
+  /**
    * @brief Updates internal state of coupling scheme for next timestep.
-   */
-  void timestepCompleted();
-
-  /**
-   * @brief Updates the convergence measurement of local send data.
-   */
-  bool measureConvergence();
-
-  void extrapolateData();
-
->>>>>>> 8e57658a
-//  void writeResidual (
-//    const utils::DynVector& values,
-//    const utils::DynVector& oldValues );
-
-  friend class tests::ImplicitCouplingSchemeTest;
-};
-
-}} // namespace precice, cplscheme
-
-#endif /* PRECICE_CPLSCHEME_IMPLICITCOUPLINGSCHEME_HPP_ */
+   */
+  void timestepCompleted();
+
+  /**
+   * @brief Updates the convergence measurement of local send data.
+   */
+  bool measureConvergence();
+
+  void extrapolateData(DataMap& data);
+
+//  void writeResidual (
+//    const utils::DynVector& values,
+//    const utils::DynVector& oldValues );
+
+  friend class tests::ImplicitCouplingSchemeTest;
+};
+
+}} // namespace precice, cplscheme
+
+#endif /* PRECICE_CPLSCHEME_IMPLICITCOUPLINGSCHEME_HPP_ */