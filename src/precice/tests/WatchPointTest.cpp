--- conflicted
+++ resolved
@@ -26,25 +26,14 @@
     TRACE();
     using namespace mesh;
     int dim = 2;
-<<<<<<< HEAD
     using Eigen::VectorXd;
-
-=======
-    
->>>>>>> 2f3522d5
     // Setup geometry
     std::string name ( "rectangle" );
     bool flipNormals = false;
     PtrMesh mesh ( new Mesh(name, dim, flipNormals) );
-<<<<<<< HEAD
     VectorXd offset = VectorXd::Zero(dim);
     double discretizationWidth = 0.5;
     VectorXd sidelengths = VectorXd::Constant(dim, 1.0);
-=======
-    Eigen::VectorXd offset = Eigen::VectorXd::Zero(dim);
-    double discretizationWidth = 0.5;
-    Eigen::VectorXd sidelengths = Eigen::VectorXd::Constant(dim, 1.0);
->>>>>>> 2f3522d5
     geometry::Cuboid rectangleGeometry ( offset, discretizationWidth, sidelengths );
     PtrData doubleData = mesh->createData ( "DoubleData", 1 );
     PtrData vectorData = mesh->createData ( "VectorData", dim );
@@ -53,17 +42,10 @@
     rectangleGeometry.create ( *mesh );
 
     // Create watchpoints
-<<<<<<< HEAD
     VectorXd pointToWatch0 = VectorXd::Constant(dim, 1.0);
     std::string filename0 ( "tests-WatchPointTest-output0.txt" );
     impl::WatchPoint watchpoint0 ( pointToWatch0, mesh, filename0 );
     Eigen::Vector2d pointToWatch1(1.0, 0.5);
-=======
-    Eigen::VectorXd pointToWatch0 = Eigen::VectorXd::Constant(dim, 1.0);
-    std::string filename0 ( "tests-WatchPointTest-output0.txt" );
-    impl::WatchPoint watchpoint0 ( pointToWatch0, mesh, filename0 );
-    Eigen::Vector2d pointToWatch1(1, 0.5);
->>>>>>> 2f3522d5
     std::string filename1 ( "tests-WatchPointTest-output1.txt" );
     impl::WatchPoint watchpoint1 ( pointToWatch1, mesh, filename1 );
 
