--- conflicted
+++ resolved
@@ -37,17 +37,10 @@
 #include "com/Communication.hpp"
 #include "com/MPIDirectCommunication.hpp"
 #include "com/config/CommunicationConfiguration.hpp"
-<<<<<<< HEAD
 #include "m2n/M2N.hpp"
 #include "geometry/config/GeometryConfiguration.hpp"
 #include "geometry/Geometry.hpp"
 #include "geometry/ImportGeometry.hpp"
-=======
-#include "m2n/GlobalCommunication.hpp"
-#include "geometry/config/GeometryConfiguration.hpp"
-#include "geometry/Geometry.hpp"
-#include "geometry/ImportGeometry.hpp"
->>>>>>> 6a9e5db0
 #include "geometry/CommunicatedGeometry.hpp"
 #include "geometry/SolverGeometry.hpp"
 #include "cplscheme/CouplingScheme.hpp"
@@ -286,7 +279,6 @@
   else {
     // Setup communication
     if (not _geometryMode){
-<<<<<<< HEAD
       typedef std::map<std::string,Communication>::value_type ComPair;
       preciceInfo("initialize()", "Setting up master communication to coupling partner/s " );
       for (ComPair& comPair : _communications) {
@@ -307,33 +299,6 @@
       }
       preciceInfo("initialize()", "Coupling partner/s are connected " );
     }
-=======
-
-      typedef std::map<std::string,Communication>::value_type ComPair;
-      preciceInfo("initialize()", "Setting up communication to coupling partner/s " );
-      for (ComPair& comPair : _communications) {
-        m2n::PtrGlobalCommunication& communication = comPair.second.communication;
-        std::string localName = _accessorName;
-        if (_serverMode) localName += "Server";
-        std::string remoteName(comPair.first);
-        preciceCheck(communication.get() != NULL, "initialize()",
-                     "Communication from " << localName << " to participant "
-                     << remoteName << " could not be created! Check compile "
-                     "flags used!");
-        if (comPair.second.isRequesting){
-          communication->requestConnection(remoteName, localName,
-                          _accessorProcessRank, _accessorCommunicatorSize);
-        }
-        else {
-          communication->acceptConnection(localName, remoteName,
-                          _accessorProcessRank, _accessorCommunicatorSize);
-        }
-      }
-      preciceInfo("initialize()", "Coupling partner/s are connected " );
-    }
-
-    preciceDebug("Perform initializations");
->>>>>>> 6a9e5db0
 
     preciceDebug("Perform initializations");
     // sort MeshContexts, provided needs to come first, and all communicated meshes must have the same order
@@ -431,7 +396,7 @@
 void SolverInterfaceImpl:: initializeData ()
 {
   preciceTrace("initializeData()" );
-  
+   Event e(__func__);
   preciceCheck(_couplingScheme->isInitialized(), "initializeData()",
                "initialize() has to be called before initializeData()");
@@ -1952,7 +1917,6 @@
             if(receiverContext->meshRequirement > context->meshRequirement){
               context->meshRequirement = receiverContext->meshRequirement;
             }
-<<<<<<< HEAD
 
             m2n::PtrM2N m2n =
                 comConfig->getCommunication ( receiver->getName(), provider );
@@ -1962,16 +1926,6 @@
             addedReceiver = true;
           }
         }
-=======
-
-            m2n::PtrGlobalCommunication com =
-                comConfig->getCommunication ( receiver->getName(), provider );
-            comGeo->addReceiver ( receiver->getName(), com );
-
-            addedReceiver = true;
-          }
-        }
->>>>>>> 6a9e5db0
       }
       if(!addedReceiver){
         preciceDebug ( "No receiver found, create SolverGeometry");
@@ -1980,7 +1934,6 @@
                         new geometry::SolverGeometry ( offset) );
       }
 
-<<<<<<< HEAD
       assertion(context->geometry.use_count() > 0);
 
     }
@@ -2000,26 +1953,6 @@
       preciceCheck ( context->geometry.use_count() == 0, "configureSolverGeometries()",
                      "Participant \"" << _accessorName << "\" cannot receive "
                      << "the geometry of mesh \"" << context->mesh->getName()
-=======
-      assertion(context->geometry.use_count() > 0);
-
-    }
-    else if ( not context->receiveMeshFrom.empty()) { // Accessor receives geometry
-      preciceCheck ( not context->provideMesh, "configureSolverGeometries()",
-                     "Participant \"" << _accessorName << "\" cannot provide "
-                     << "and receive mesh " << context->mesh->getName() << "!" );
-      utils::DynVector offset ( _dimensions, 0.0 );
-      std::string receiver ( _accessorName );
-      std::string provider ( context->receiveMeshFrom );
-      preciceDebug ( "Receiving mesh from " << provider );
-      geometry::CommunicatedGeometry * comGeo =
-          new geometry::CommunicatedGeometry ( offset, receiver, provider, _dimensions );
-      m2n::PtrGlobalCommunication com = comConfig->getCommunication ( receiver, provider );
-      comGeo->addReceiver ( receiver, com );
-      preciceCheck ( context->geometry.use_count() == 0, "configureSolverGeometries()",
-                     "Participant \"" << _accessorName << "\" cannot receive "
-                     << "the geometry of mesh \"" << context->mesh->getName()
->>>>>>> 6a9e5db0
                      << " in addition to a defined geometry!" );
       if(utils::MasterSlave::_slaveMode || utils::MasterSlave::_masterMode){
         comGeo->setBoundingFromMapping(context->fromMappingContext.mapping);
