from setuptools import setup
<<<<<<< HEAD
=======
from Cython.Distutils.extension import Extension
from Cython.Distutils.build_ext import new_build_ext as build_ext
from Cython.Build import cythonize
from distutils.command.install import install
from distutils.command.build import build

# name of Interfacing API
APPNAME = "precice"
APPVERSION = "1.5.2"  # todo: should be replaced with precice.get_version() as soon as it exists , see https://github.com/precice/precice/issues/261

PYTHON_BINDINGS_PATH = os.path.dirname(os.path.abspath(__file__))

class MpiImplementations(Enum):
    OPENMPI = 1
    MPICH = 2


def check_mpi_implementation(mpi_compiler_wrapper):
    FNULL = open(os.devnull, 'w')  # used to supress output of subprocess.call

    if subprocess.call([mpi_compiler_wrapper, "-showme:compile"], stdout=FNULL, stderr=FNULL) == 0:
        PRECICE_MPI_IMPLEMENTATION = MpiImplementations.OPENMPI
    elif subprocess.call([mpi_compiler_wrapper, "-compile-info"], stdout=FNULL, stderr=FNULL) == 0:
        PRECICE_MPI_IMPLEMENTATION = MpiImplementations.MPICH
    else:
        raise Exception("unknown/no mpi++")

    return PRECICE_MPI_IMPLEMENTATION


def determine_mpi_args(mpi_compiler_wrapper):
    PRECICE_MPI_IMPLEMENTATION = check_mpi_implementation(mpi_compiler_wrapper)
    # determine which flags to use with mpi compiler wrapper
    if PRECICE_MPI_IMPLEMENTATION is MpiImplementations.OPENMPI:
        mpi_compile_args = subprocess.check_output([mpi_compiler_wrapper, "-showme:compile"]).decode().strip().split(
            ' ')
        mpi_link_args = subprocess.check_output([mpi_compiler_wrapper, "-showme:link"]).decode().strip().split(' ')
    elif PRECICE_MPI_IMPLEMENTATION is MpiImplementations.MPICH:
        mpi_compile_args = subprocess.check_output([mpi_compiler_wrapper, "-compile-info"]).decode().strip().split(' ')[
                           1::]
        mpi_link_args = subprocess.check_output([mpi_compiler_wrapper, "-link-info"]).decode().strip().split(' ')[1::]
    else:  # if PRECICE_MPI_IMPLEMENTATION is not mpich or openmpi quit.
        raise Exception("unknown/no mpi found using compiler %s. Could not build PySolverInterface." % mpi_compiler_wrapper)

    return mpi_compile_args, mpi_link_args


def get_extensions(mpi_compiler_wrapper):
    mpi_compile_args, mpi_link_args = determine_mpi_args(mpi_compiler_wrapper)
    
    compile_args = ["-Wall", "-std=c++11"] + mpi_compile_args
    link_args = ["-lprecice"] + mpi_link_args

    return [
        Extension(
                APPNAME,
                sources=[os.path.join(PYTHON_BINDINGS_PATH, APPNAME) + ".pyx"],
                libraries=[],
                language="c++",
                extra_compile_args=compile_args,
                extra_link_args=link_args
            )
    ]


# some global definitions for an additional user input command
doc_string = 'specify the mpi compiler wrapper'
opt_name = 'mpicompiler='
mpicompiler_default = "mpic++"
add_option = [(opt_name, None, doc_string)]

>>>>>>> 115b34e5

setup(
    name='precice',
    version='1.5.1',
    description='Python language bindings for preCICE coupling library',
    url='https://github.com/precice/precice',
    author='the preCICE developers',
    author_email='info@precice.org',
    license='LGPL-3.0',
    python_requires='>=3',
    packages=['precice'],
    install_requires=[
        'precice_future'
    ]
)<|MERGE_RESOLUTION|>--- conflicted
+++ resolved
@@ -1,82 +1,6 @@
-from setuptools import setup
-<<<<<<< HEAD
-=======
-from Cython.Distutils.extension import Extension
-from Cython.Distutils.build_ext import new_build_ext as build_ext
-from Cython.Build import cythonize
-from distutils.command.install import install
-from distutils.command.build import build
-
-# name of Interfacing API
-APPNAME = "precice"
-APPVERSION = "1.5.2"  # todo: should be replaced with precice.get_version() as soon as it exists , see https://github.com/precice/precice/issues/261
-
-PYTHON_BINDINGS_PATH = os.path.dirname(os.path.abspath(__file__))
-
-class MpiImplementations(Enum):
-    OPENMPI = 1
-    MPICH = 2
-
-
-def check_mpi_implementation(mpi_compiler_wrapper):
-    FNULL = open(os.devnull, 'w')  # used to supress output of subprocess.call
-
-    if subprocess.call([mpi_compiler_wrapper, "-showme:compile"], stdout=FNULL, stderr=FNULL) == 0:
-        PRECICE_MPI_IMPLEMENTATION = MpiImplementations.OPENMPI
-    elif subprocess.call([mpi_compiler_wrapper, "-compile-info"], stdout=FNULL, stderr=FNULL) == 0:
-        PRECICE_MPI_IMPLEMENTATION = MpiImplementations.MPICH
-    else:
-        raise Exception("unknown/no mpi++")
-
-    return PRECICE_MPI_IMPLEMENTATION
-
-
-def determine_mpi_args(mpi_compiler_wrapper):
-    PRECICE_MPI_IMPLEMENTATION = check_mpi_implementation(mpi_compiler_wrapper)
-    # determine which flags to use with mpi compiler wrapper
-    if PRECICE_MPI_IMPLEMENTATION is MpiImplementations.OPENMPI:
-        mpi_compile_args = subprocess.check_output([mpi_compiler_wrapper, "-showme:compile"]).decode().strip().split(
-            ' ')
-        mpi_link_args = subprocess.check_output([mpi_compiler_wrapper, "-showme:link"]).decode().strip().split(' ')
-    elif PRECICE_MPI_IMPLEMENTATION is MpiImplementations.MPICH:
-        mpi_compile_args = subprocess.check_output([mpi_compiler_wrapper, "-compile-info"]).decode().strip().split(' ')[
-                           1::]
-        mpi_link_args = subprocess.check_output([mpi_compiler_wrapper, "-link-info"]).decode().strip().split(' ')[1::]
-    else:  # if PRECICE_MPI_IMPLEMENTATION is not mpich or openmpi quit.
-        raise Exception("unknown/no mpi found using compiler %s. Could not build PySolverInterface." % mpi_compiler_wrapper)
-
-    return mpi_compile_args, mpi_link_args
-
-
-def get_extensions(mpi_compiler_wrapper):
-    mpi_compile_args, mpi_link_args = determine_mpi_args(mpi_compiler_wrapper)
-    
-    compile_args = ["-Wall", "-std=c++11"] + mpi_compile_args
-    link_args = ["-lprecice"] + mpi_link_args
-
-    return [
-        Extension(
-                APPNAME,
-                sources=[os.path.join(PYTHON_BINDINGS_PATH, APPNAME) + ".pyx"],
-                libraries=[],
-                language="c++",
-                extra_compile_args=compile_args,
-                extra_link_args=link_args
-            )
-    ]
-
-
-# some global definitions for an additional user input command
-doc_string = 'specify the mpi compiler wrapper'
-opt_name = 'mpicompiler='
-mpicompiler_default = "mpic++"
-add_option = [(opt_name, None, doc_string)]
-
->>>>>>> 115b34e5
-
 setup(
     name='precice',
-    version='1.5.1',
+    version='1.5.2',
     description='Python language bindings for preCICE coupling library',
     url='https://github.com/precice/precice',
     author='the preCICE developers',
