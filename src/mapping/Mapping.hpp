--- conflicted
+++ resolved
@@ -100,15 +100,6 @@
     int inputDataID,
     int outputDataID ) =0;
 
-<<<<<<< HEAD
-=======
-  /// Returns true if the vertex actually contributes to the mapping.
-  virtual bool doesVertexContribute(int vertexID) const;
-
-  /// Returns true if the mapping is a projection mapping.
-  virtual bool isProjectionMapping() const;
-
->>>>>>> e969b7ce
   /// Method used by partition. Tags vertices that could be owned by this rank.
   virtual void tagMeshFirstRound() = 0;
 
