--- conflicted
+++ resolved
@@ -166,7 +166,6 @@
 template<typename RADIAL_BASIS_FUNCTION_T>
 void PetRadialBasisFctMapping<RADIAL_BASIS_FUNCTION_T>::computeMapping()
 {
-  precice::utils::Event e(__func__);
   preciceTrace("computeMapping()");
   precice::utils::Event e(__func__);
 
@@ -321,14 +320,8 @@
 
     // -- SETS THE COEFFICIENTS --
     PetscInt colNum = 0;  // holds the number of columns
-<<<<<<< HEAD
-    for (size_t j=inVertex.getID(); j < inputSize; j++) {
-      distance = inVertex.getCoords() - inMesh->vertices()[j].getCoords();
-      
-=======
     for (mesh::Vertex& vj : inMesh->vertices()) {
       distance = iVertex.getCoords() - vj.getCoords();
->>>>>>> 7b1ba511
       for (int d = 0; d < dimensions; d++) {
         if (_deadAxis[d]) {
           distance[d] = 0;
@@ -343,15 +336,9 @@
       #ifdef Asserts
       if (coeff == std::numeric_limits<double>::infinity()) {
         preciceError("computeMapping()", "C matrix element has value inf. "
-<<<<<<< HEAD
-                     << "i = " << i << ", j = " << j
-                     << ", coords i = " << inVertex.getCoords() << ", coords j = "
-                     << inMesh->vertices()[j].getCoords() << ", dist = "
-=======
                      << "i = " << i
                      << ", coords i = " << iVertex.getCoords() << ", coords j = "
                      << vj.getCoords() << ", dist = "
->>>>>>> 7b1ba511
                      << distance << ", norm2 = " << norm2(distance) << ", rbf = "
                      << coeff
                      << ", rbf type = " << typeid(_basisFunction).name());
@@ -472,11 +459,7 @@
   // }
 
   _hasComputedMapping = true;
-<<<<<<< HEAD
   // _matrixA.view();
-=======
-  //_matrixA.view();
->>>>>>> 7b1ba511
 }
 
 template<typename RADIAL_BASIS_FUNCTION_T>
@@ -539,12 +522,7 @@
         VecSetValueLocal(in.vector, globalIndex, inValues[index*valueDim + dim], INSERT_VALUES);        // Dies besser als VecSetValuesLocal machen
       }
       in.assemble();
-<<<<<<< HEAD
       // in.view();
-=======
-      //in.view();
->>>>>>> 7b1ba511
-
       ierr = MatMultTranspose(_matrixA.matrix, in.vector, Au.vector); CHKERRV(ierr);
       ierr = KSPSolve(_solver, Au.vector, out.vector); CHKERRV(ierr);
       ierr = KSPGetConvergedReason(_solver, &convReason); CHKERRV(ierr);
@@ -585,12 +563,7 @@
         VecSetValueLocal(in.vector, globalIndex+polyparams, inValues[(index-polyparams)*valueDim + dim], INSERT_VALUES);        // Dies besser als VecSetValuesLocal machen
       }
       in.assemble();
-<<<<<<< HEAD
       // in.view();
-=======
-      //in.view();
->>>>>>> 7b1ba511
-
       ierr = KSPSolve(_solver, in.vector, p.vector); CHKERRV(ierr);
       ierr = KSPGetConvergedReason(_solver, &convReason); CHKERRV(ierr);
       if (convReason < 0) {
